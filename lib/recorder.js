'use strict';

let promise, oldPromise;
let running = false;
let errFn;
let next;
let queueId = 0;
let sessionId = null;

let log = require('./output').log;
let tasks = [];

/**
 * Singleton object to record all test steps as promises and run them in chain.
 */
module.exports = {

  start() {
    running = true;
    errFn = null;
    this.reset();
  },

  errHandler(fn) {
    errFn = fn;
  },

  reset() {
    if (promise && running) this.catch();
    queueId++;
    sessionId = null;
    log(currentQueue() + `Starting recording promises`);
    promise = Promise.resolve();
    oldPromise = null;
    tasks = [];
    this.session.running = false;
  },

  session: {
    running: false,

    start(name) {
      log(currentQueue() + `Starting <${name}> session`);
      tasks.push('--->');
      oldPromise = promise;
      this.running = true;
      sessionId = name;
      promise = Promise.resolve();
    },

    restore() {
      tasks.push('<---');
      log(currentQueue() + `Starting <${this.name}> session`);
      this.running = false;
      sessionId = null;
      promise = promise.then(() => oldpromise);
    },

    catch(errFn) {
      promise = promise.catch(errFn);
    }

  },

  add(taskName, fn, force) {
    if (typeof taskName === "function") {
      fn = taskName;
      taskName = fn.toString();
    }
    if (!running && !force) {
      return;
    }
    tasks.push(taskName);
    log(currentQueue() + `Queued | ${taskName}`);
    return promise = promise.then(fn);
  },

  catch(customErrFn) {
    return promise = promise.catch((err) => {
      log(currentQueue() + `Error | ${err}`);
      if (!(err instanceof Error)) { // strange things may happen
<<<<<<< HEAD
        err = new Error('[Wrapped Error] ' + err.toString()); // we should be prepared for them
=======
        err = new Error('[Wrapped Error] ' + JSON.stringify(err)); // we should be prepared for them
>>>>>>> 0fc4713f
      }
      if (customErrFn) {
        customErrFn(err);
      } else if (errFn) {
        errFn(err);
      }
      this.stop();
    });
  },

  throw(err) {
    return this.add('throw error ' + err, function () {
      throw err;
    });
  },

  stop() {
    log(currentQueue() + `Stopping recording promises`);
    var err = new Error();
    running = false;
  },

  promise() {
    return promise;
  },

  scheduled() {
    return tasks.join("\n");
  },

  toString() {
    return `Queue: ${currentQueue()}\n\nTasks: ${this.scheduled()}`;
  }

};

function currentQueue() {
  let session = '';
  if (sessionId) session = `<${sessionId}> `;
  return `[${queueId}] ${session}`;
}
<|MERGE_RESOLUTION|>--- conflicted
+++ resolved
@@ -79,11 +79,7 @@
     return promise = promise.catch((err) => {
       log(currentQueue() + `Error | ${err}`);
       if (!(err instanceof Error)) { // strange things may happen
-<<<<<<< HEAD
-        err = new Error('[Wrapped Error] ' + err.toString()); // we should be prepared for them
-=======
         err = new Error('[Wrapped Error] ' + JSON.stringify(err)); // we should be prepared for them
->>>>>>> 0fc4713f
       }
       if (customErrFn) {
         customErrFn(err);
