--- conflicted
+++ resolved
@@ -402,11 +402,7 @@
     }
     return findCheckable(client, option).then((res) => {
       if (!res.value || res.value.length === 0) {
-<<<<<<< HEAD
-        throw new Error(`Checkable ${option} can not be located by name|text|CSS|XPath`);
-=======
         throw new Error(`Checkable ${option} cant be located by name|text|CSS|XPath`);
->>>>>>> b410bdb6
       }
       let elem = res.value[0];
       return client.elementIdSelected(elem.ELEMENT).then(function (isSelected) {
