# WebDriverIO

WebDriverIO helper which wraps [webdriverio](http://webdriver.io/) library to
manipulate browser using Selenium WebDriver, PhantomJS.

#### Selenium Installation

1.  Download [Selenium Server](http://docs.seleniumhq.org/download/)
2.  Launch the daemon: `java -jar selenium-server-standalone-2.xx.xxx.jar`

#### PhantomJS Installation

PhantomJS is a headless alternative to Selenium Server that implements the WebDriver protocol.
It allows you to run Selenium tests on a server without a GUI installed.

1.  Download [PhantomJS](http://phantomjs.org/download.html)
2.  Run PhantomJS in WebDriver mode: `phantomjs --webdriver=4444`

### Configuration

This helper should be configured in codecept.conf.js

#### Desktop configuration

-   `url` - base url of website to be tested
-   `browser` - browser in which perform testing
-   `restart` (optional, default: true) - restart browser between tests.
-   `keepCookies` (optional, default: false)  - keep cookies between tests when `restart` set to false.
-   `windowSize`: (optional) default window size. Set to `maximize` or a dimension in the format `640x480`.
-   `waitForTimeout`: (optional) sets default wait time in _ms_ for all `wait*` functions. 1000 by default;
-   `desiredCapabilities`: Selenium's [desired capabilities](https://github.com/SeleniumHQ/selenium/wiki/DesiredCapabilities)
-   `manualStart` (optional, default: false) - do not start browser before a test, start it manually inside a helper with `this.helpers["WebDriverIO"]._startBrowser()`
-   `timeouts`: [WebDriverIO timeouts](http://webdriver.io/guide/testrunner/timeouts.html) defined as hash.

Example:

```js
{
<<<<<<< HEAD
   helpers: {
     WebDriverIO : {
       browser: "chrome",
       restart: false,
       windowSize: "maximize",
       timeouts: {
         script: 60000,
         page load: 10000,
         implicit : 5000
=======
   "helpers": {
     "WebDriverIO" : {
       "browser": "chrome",
       "restart": false,
       "windowSize": "maximize",
       "timeouts": {
         "script": 60000,
         "page load": 10000,
         "implicit" : 5000
>>>>>>> f174dd7f
       }
     }
   }
}
```

Additional configuration params can be used from [webdriverio website](http://webdriver.io/guide/getstarted/configuration.html).

### Connect through proxy

CodeceptJS also provides flexible options when you want to execute tests to Selenium servers through proxy. You will
need to update the `helpers.WebDriverIO.desiredCapabilities.proxy` key.

```js
{
    helpers: {
        WebDriverIO: {
            desiredCapabilities: {
                proxy: {
                    proxyType: "manual|pac",
                    proxyAutoconfigUrl: "URL TO PAC FILE",
                    httpProxy: "PROXY SERVER",
                    sslProxy: "PROXY SERVER",
                    ftpProxy: "PROXY SERVER",
                    socksProxy: "PROXY SERVER",
                    socksUsername: "USERNAME",
                    socksPassword: "PASSWORD",
                    noProxy: "BYPASS ADDRESSES"
                }
            }
        }
    }
}
```

For example,

```js
{
    helpers: {
        WebDriverIO: {
            desiredCapabilities: {
                proxy: {
                    proxyType: "manual",
                    httpProxy: "http://corporate.proxy:8080",
                    socksUsername: "codeceptjs",
                    socksPassword: "secret",
                    noProxy: "127.0.0.1,localhost"
                }
            }
        }
    }
}
```

Please refer to [Selenium - Proxy Object](https://github.com/SeleniumHQ/selenium/wiki/DesiredCapabilities) for more information.

### Cloud Providers

WebDriverIO makes it possible to execute tests against services like `Sauce Labs` `BrowserStack` `TestingBot`
Check out their documentation on [available parameters](http://webdriver.io/guide/usage/cloudservices.html)

Connecting to `BrowserStack` and `Sauce Labs` is simple. All you need to do
is set the `user` and `key` parameters. WebDriverIO automatically know which
service provider to connect to.

```js
{
    helpers:{
        WebDriverIO: {
            url: "YOUR_DESIERED_HOST",
            user: "YOUR_BROWSERSTACK_USER",
            key: "YOUR_BROWSERSTACK_KEY",
            desiredCapabilities: {
                browserName: "chrome",

                // only set this if you're using BrowserStackLocal to test a local domain
                // "browserstack.local": true,

                // set this option to tell browserstack to provide addition debugging info
                // "browserstack.debug": true,
            }
        }
    }
}
```

### Multiremote Capabilities

This is a work in progress but you can control two browsers at a time right out of the box.
Individual control is something that is planned for a later version.

Here is the [webdriverio docs](http://webdriver.io/guide/usage/multiremote.html) on the subject

```js
{
    helpers: {
        WebDriverIO: {
            multiremote: {
                MyChrome: {
                    desiredCapabilities: {
                        browserName: "chrome"
                     }
                },
                MyFirefox: {
                   desiredCapabilities: {
                       browserName: "firefox"
                   }
                }
            }
        }
    }
}
```

## Access From Helpers

Receive a WebDriverIO client from a custom helper by accessing `browser` property:

```js
this.helpers['WebDriverIO'].browser
```

**Parameters**

-   `config`

## _locate

Get elements by different locator types, including strict locator
Should be used in custom helpers:

```js
this.helpers['WebDriverIO']._locate({name: 'password'}).then //...
```

**Parameters**

-   `locator`  

## _locateCheckable

Find a checkbox by providing human readable text:

```js
this.helpers['WebDriverIO']._locateCheckable('I agree with terms and conditions').then // ...
```

**Parameters**

-   `locator`  

## _locateClickable

Find a clickable element by providing human readable text:

```js
this.helpers['WebDriverIO']._locateClickable('Next page').then // ...
```

**Parameters**

-   `locator`  

## _locateFields

Find field elements by providing human readable text:

```js
this.helpers['WebDriverIO']._locateFields('Your email').then // ...
```

**Parameters**

-   `locator`  

## acceptPopup

Accepts the active JavaScript native popup window, as created by window.alert|window.confirm|window.prompt.
Don't confuse popups with modal windows, as created by [various libraries](http://jster.net/category/windows-modals-popups).

## amOnPage

Opens a web page in a browser. Requires relative or absolute url.
If url starts with `/`, opens a web page of a site defined in `url` config parameter.

```js
I.amOnPage('/'); // opens main page of website
I.amOnPage('https://github.com'); // opens github
I.amOnPage('/login'); // opens a login page
```

**Parameters**

-   `url`  url path or global url

## appendField

Appends text to a input field or textarea.
Field is located by name, label, CSS or XPath

```js
I.appendField('#myTextField', 'appended');
```

**Parameters**

-   `field`  located by label|name|CSS|XPath|strict locator
-   `value`  text value

## attachFile

Attaches a file to element located by label, name, CSS or XPath
Path to file is relative current codecept directory (where codecept.json is located).
File will be uploaded to remote system (if tests are running remotely).

```js
I.attachFile('Avatar', 'data/avatar.jpg');
I.attachFile('form input[name=avatar]', 'data/avatar.jpg');
```

**Parameters**

-   `locator`  field located by label|name|CSS|XPath|strict locator
-   `pathToFile`  local file path relative to codecept.json config file

## cancelPopup

Dismisses the active JavaScript popup, as created by window.alert|window.confirm|window.prompt.
## checkOption

Selects a checkbox or radio button.
Element is located by label or name or CSS or XPath.

The second parameter is a context (CSS or XPath locator) to narrow the search.

```js
I.checkOption('#agree');
I.checkOption('I Agree to Terms and Conditions');
I.checkOption('agree', '//form');
```

**Parameters**

-   `field`  checkbox located by label | name | CSS | XPath | strict locator
-   `context`  (optional) element located by CSS | XPath | strict locator

## clearCookie

Clears a cookie by name,
if none provided clears all cookies

```js
I.clearCookie();
I.clearCookie('test');
```

**Parameters**

-   `cookie`  (optional)

## clearField

Clears a `<textarea>` or text `<input>` element's value.

```js
I.clearField('Email');
I.clearField('user[email]');
I.clearField('#email');
```

**Parameters**

-   `field`  located by label|name|CSS|XPath|strict locator

## click

Perform a click on a link or a button, given by a locator.
If a fuzzy locator is given, the page will be searched for a button, link, or image matching the locator string.
For buttons, the "value" attribute, "name" attribute, and inner text are searched. For links, the link text is searched.
For images, the "alt" attribute and inner text of any parent links are searched.

The second parameter is a context (CSS or XPath locator) to narrow the search.

```js
// simple link
I.click('Logout');
// button of form
I.click('Submit');
// CSS button
I.click('#form input[type=submit]');
// XPath
I.click('//form/*[@type=submit]');
// link in context
I.click('Logout', '#nav');
// using strict locator
I.click({css: 'nav a.login'});
```

**Parameters**

-   `locator`  clickable link or button located by text, or any element located by CSS|XPath|strict locator
-   `context`  (optional) element to search in CSS|XPath|Strict locator

## defineTimeout

Set [WebDriverIO timeouts](http://webdriver.io/guide/testrunner/timeouts.html) in realtime.

Timeouts are expected to be passed as object:

```js
I.defineTimeout({ script: 5000 });
I.defineTimeout({ implicit: 10000, "page load": 10000, script: 5000 });
```

**Parameters**

-   `timeouts`  

## dontSee

Opposite to `see`. Checks that a text is not present on a page.
Use context parameter to narrow down the search.

```js
I.dontSee('Login'); // assume we are already logged in
```

**Parameters**

-   `text`  is not present
-   `context`  (optional) element located by CSS|XPath|strict locator in which to perfrom search

## dontSeeCheckboxIsChecked

Verifies that the specified checkbox is not checked.

**Parameters**

-   `field`  located by label|name|CSS|XPath|strict locator

## dontSeeCookie

Checks that cookie with given name does not exist.

**Parameters**

-   `name`  

## dontSeeCurrentUrlEquals

Checks that current url is not equal to provided one.
If a relative url provided, a configured url will be prepended to it.

**Parameters**

-   `url`  

## dontSeeElement

Opposite to `seeElement`. Checks that element is not visible

**Parameters**

-   `locator`  located by CSS|XPath|Strict locator

## dontSeeElementInDOM

Opposite to `seeElementInDOM`. Checks that element is not on page.

**Parameters**

-   `locator`  located by CSS|XPath|Strict locator

## dontSeeInCurrentUrl

Checks that current url does not contain a provided fragment.

**Parameters**

-   `url`  

## dontSeeInField

Checks that value of input field or textare doesn't equal to given value
Opposite to `seeInField`.

**Parameters**

-   `field`  located by label|name|CSS|XPath|strict locator
-   `value`  is not expected to be a field value

## dontSeeInSource

Checks that the current page contains the given string in its raw source code

**Parameters**

-   `text`  

## dontSeeInTitle

Checks that title does not contain text.

**Parameters**

-   `text`  

## doubleClick

Performs a double-click on an element matched by link|button|label|CSS or XPath.
Context can be specified as second parameter to narrow search.

```js
I.doubleClick('Edit');
I.doubleClick('Edit', '.actions');
I.doubleClick({css: 'button.accept'});
I.doubleClick('.btn.edit');
```

**Parameters**

-   `locator`  
-   `context`  

## dragAndDrop

Drag an item to a destination element.

```js
I.dragAndDrop('#dragHandle', '#container');
```

**Parameters**

-   `srcElement`  
-   `destElement`  

## executeAsyncScript

Executes async script on page.
Provided function should execute a passed callback (as first argument) to signal it is finished.

Example: In Vue.js to make components completely rendered we are waiting for [nextTick](https://vuejs.org/v2/api/#Vue-nextTick).

```js
I.executeAsyncScript(function(done) {
Vue.nextTick(done); // waiting for next tick
});
```

By passing value to `done()` function you can return values.
Additional arguments can be passed as well, while `done` function is always last parameter in arguments list.

```js
let val = yield I.executeAsyncScript(function(url, done) {
// in browser context
$.ajax(url, { success: (data) => done(data); }
}, 'http://ajax.callback.url/');
```

**Parameters**

-   `fn`  function to be executed in browser context

## executeScript

Executes sync script on a page.
Pass arguments to function as additional parameters.
Will return execution result to a test.
In this case you should use generator and yield to receive results.

Example with jQuery DatePicker:

```js
// change date of jQuery DatePicker
I.executeScript(function() {
// now we are inside browser context
$('date')).datetimepicker('setDate', new Date());
});
```

Can return values. Don't forget to use `yield` to get them.

```js
let date = yield I.executeScript(function(el) {
// only basic types can be returned
return $(el).datetimepicker('getDate').toString();
}, '#date'); // passing jquery selector
```

**Parameters**

-   `fn`  function to be executed in browser context

## fillField

Fills a text field or textarea, after clearing its value, with the given string.
Field is located by name, label, CSS, or XPath.

```js
// by label
I.fillField('Email', 'hello@world.com');
// by name
I.fillField('password', '123456');
// by CSS
I.fillField('form#login input[name=username]', 'John');
// or by strict locator
I.fillField({css: 'form#login input[name=username]'}, 'John');
```

**Parameters**

-   `field`  located by label|name|CSS|XPath|strict locator
-   `value`  

## grabAttributeFrom

Retrieves an attribute from an element located by CSS or XPath and returns it to test.
Resumes test execution, so **should be used inside a generator with `yield`** operator.

```js
let hint = yield I.grabAttributeFrom('#tooltip', 'title');
```

**Parameters**

-   `locator`  element located by CSS|XPath|strict locator
-   `attr`  

## grabCookie

Gets a cookie object by name
Resumes test execution, so **should be used inside a generator with `yield`** operator.

```js
let cookie = I.grabCookie('auth');
assert(cookie.value, '123456');
```

**Parameters**

-   `name`  

## grabHTMLFrom

Retrieves the innerHTML from an element located by CSS or XPath and returns it to test.
Resumes test execution, so **should be used inside a generator with `yield`** operator.

```js
let postHTML = yield I.grabHTMLFrom('#post');
```

**Parameters**

-   `locator`  

## grabTextFrom

Retrieves a text from an element located by CSS or XPath and returns it to test.
Resumes test execution, so **should be used inside a generator with `yield`** operator.

```js
let pin = yield I.grabTextFrom('#pin');
```

**Parameters**

-   `locator`  element located by CSS|XPath|strict locator

## grabTitle

Retrieves a page title and returns it to test.
Resumes test execution, so **should be used inside a generator with `yield`** operator.

```js
let title = yield I.grabTitle();
```

## grabValueFrom

Retrieves a value from a form element located by CSS or XPath and returns it to test.
Resumes test execution, so **should be used inside a generator with `yield`** operator.

```js
let email = yield I.grabValueFrom('input[name=email]');
```

**Parameters**

-   `locator`  field located by label|name|CSS|XPath|strict locator

## moveCursorTo

Moves cursor to element matched by locator.
Extra shift can be set with offsetX and offsetY options

```js
I.moveCursorTo('.tooltip');
I.moveCursorTo('#submit', 5,5);
```

**Parameters**

-   `locator`  
-   `offsetX`  
-   `offsetY`  

## pressKey

Presses a key on a focused element.
Speical keys like 'Enter', 'Control', [etc](https://code.google.com/p/selenium/wiki/JsonWireProtocol#/session/:sessionId/element/:id/value)
will be replaced with corresponding unicode.
If modifier key is used (Control, Command, Alt, Shift) in array, it will be released afterwards.

```js
I.pressKey('Enter');
I.pressKey(['Control','a']);
```

**Parameters**

-   `key`  To make combinations with modifier and mouse clicks (like Ctrl+Click) press a modifier, click, then release it.```js
    I.pressKey('Control');
    I.click('#someelement');
    I.pressKey('Control');
    ```

## resizeWindow

Resize the current window to provided width and height.
First parameter can be set to `maximize`

**Parameters**

-   `width`  or `maximize`
-   `height`  

## rightClick

Performs right click on an element matched by CSS or XPath.

**Parameters**

-   `locator`  

## saveScreenshot

Saves a screenshot to ouput folder (set in codecept.json).
Filename is relative to output folder.

```js
I.saveScreenshot('debug.png');
```

**Parameters**

-   `fileName`  

## scrollTo

Scrolls to element matched by locator.
Extra shift can be set with offsetX and offsetY options

```js
I.scrollTo('footer');
I.scrollTo('#submit', 5,5);
```

**Parameters**

-   `locator`  
-   `offsetX`  
-   `offsetY`  

## see

Checks that a page contains a visible text.
Use context parameter to narrow down the search.

```js
I.see('Welcome'); // text welcome on a page
I.see('Welcome', '.content'); // text inside .content div
I.see('Register', {css: 'form.register'}); // use strict locator
```

**Parameters**

-   `text`  expected on page
-   `context`  (optional) element located by CSS|Xpath|strict locator in which to search for text

## seeCheckboxIsChecked

Verifies that the specified checkbox is checked.

```js
I.seeCheckboxIsChecked('Agree');
I.seeCheckboxIsChecked('#agree'); // I suppose user agreed to terms
I.seeCheckboxIsChecked({css: '#signup_form input[type=checkbox]'});
```

**Parameters**

-   `field`  located by label|name|CSS|XPath|strict locator

## seeCookie

Checks that cookie with given name exists.

```js
I.seeCookie('Auth');
```

**Parameters**

-   `name`  

## seeCurrentUrlEquals

Checks that current url is equal to provided one.

If a relative url provided, a configured url will be prepended to it.
So both examples will work:

```js
I.seeCurrentUrlEquals('/register');
I.seeCurrentUrlEquals('http://my.site.com/register');
```

**Parameters**

-   `url`  

## seeElement

Checks that a given Element is visible
Element is located by CSS or XPath.

```js
I.seeElement('#modal');
```

**Parameters**

-   `locator`  located by CSS|XPath|strict locator

## seeElementInDOM

Checks that a given Element is present in the DOM
Element is located by CSS or XPath.

```js
I.seeElementInDOM('#modal');
```

**Parameters**

-   `locator`  located by CSS|XPath|strict locator

## seeInCurrentUrl

Checks that current url contains a provided fragment.

```js
I.seeInCurrentUrl('/register'); // we are on registration page
```

**Parameters**

-   `url`  

## seeInField

Checks that the given input field or textarea equals to given value.
For fuzzy locators, fields are matched by label text, the "name" attribute, CSS, and XPath.

```js
I.seeInField('Username', 'davert');
I.seeInField({css: 'form textarea'},'Type your comment here');
I.seeInField('form input[type=hidden]','hidden_value');
I.seeInField('#searchform input','Search');
```

**Parameters**

-   `field`  located by label|name|CSS|XPath|strict locator
-   `value`  

## seeInPopup

Checks that the active JavaScript popup, as created by `window.alert|window.confirm|window.prompt`, contains the given string.

**Parameters**

-   `text`  

## seeInSource

Checks that the current page contains the given string in its raw source code.

```js
I.seeInSource('<h1>Green eggs &amp; ham</h1>');
```

**Parameters**

-   `text`  

## seeInTitle

Checks that title contains text.

**Parameters**

-   `text`  

## seeNumberOfElements

asserts that an element appears a given number of times in the DOM
Element is located by label or name or CSS or XPath.

```js
I.seeNumberOfElements('#submitBtn', 1);
```

**Parameters**

-   `selector`  
-   `num`  

## selectOption

Selects an option in a drop-down select.
Field is searched by label | name | CSS | XPath.
Option is selected by visible text or by value.

```js
I.selectOption('Choose Plan', 'Monthly'); // select by label
I.selectOption('subscription', 'Monthly'); // match option by text
I.selectOption('subscription', '0'); // or by value
I.selectOption('//form/select[@name=account]','Premium');
I.selectOption('form select[name=account]', 'Premium');
I.selectOption({css: 'form select[name=account]'}, 'Premium');
```

Provide an array for the second argument to select multiple options.

```js
I.selectOption('Which OS do you use?', ['Android', 'iOS']);
```

**Parameters**

-   `select`  field located by label|name|CSS|XPath|strict locator
-   `option`  

## setCookie

Sets a cookie

```js
I.setCookie({name: 'auth', value: true});
```

**Parameters**

-   `cookie`  Uses Selenium's JSON [cookie format](https://code.google.com/p/selenium/wiki/JsonWireProtocol#Cookie_JSON_Object).

## switchTo

Switches frame or in case of null locator reverts to parent.

**Parameters**

-   `locator`  

## wait

Pauses execution for a number of seconds.

```js
I.wait(2); // wait 2 secs
```

**Parameters**

-   `sec`  

## waitForElement

Waits for element to be present on page (by default waits for 1sec).
Element can be located by CSS or XPath.

```js
I.waitForElement('.btn.continue');
I.waitForElement('.btn.continue', 5); // wait for 5 secs
```

**Parameters**

-   `locator`  element located by CSS|XPath|strict locator
-   `sec`  time seconds to wait, 1 by default

## waitForEnabled

Waits for element to become enabled (by default waits for 1sec).
Element can be located by CSS or XPath.

**Parameters**

-   `locator`  element located by CSS|XPath|strict locator
-   `sec`  time seconds to wait, 1 by default

## waitForInvisible

Waits for an element to become invisible on a page (by default waits for 1sec).
Element can be located by CSS or XPath.

    I.waitForInvisible('#popup');

**Parameters**

-   `locator`  element located by CSS|XPath|strict locator
-   `sec`  time seconds to wait, 1 by default

## waitForStalenessOf

Waits for an element to become not attached to the DOM on a page (by default waits for 1sec).
Element can be located by CSS or XPath.

    I.waitForStalenessOf('#popup');

**Parameters**

-   `locator`  element located by CSS|XPath|strict locator
-   `sec`  time seconds to wait, 1 by default

## waitForText

Waits for a text to appear (by default waits for 1sec).
Element can be located by CSS or XPath.
Narrow down search results by providing context.

```js
I.waitForText('Thank you, form has been submitted');
I.waitForText('Thank you, form has been submitted', 5, '#modal');
```

**Parameters**

-   `text`  to wait for
-   `sec`  seconds to wait
-   `context`  element located by CSS|XPath|strict locator

## waitForVisible

Waits for an element to become visible on a page (by default waits for 1sec).
Element can be located by CSS or XPath.

    I.waitForVisible('#popup');

**Parameters**

-   `locator`  element located by CSS|XPath|strict locator
-   `sec`  time seconds to wait, 1 by default

## waitToHide

Waits for an element to become invisible on a page (by default waits for 1sec).
Element can be located by CSS or XPath.

**Parameters**

-   `locator`  
-   `sec`  

## waitUntil

Waits for a function to return true (waits for 1sec by default).

**Parameters**

-   `fn`  
-   `sec` <|MERGE_RESOLUTION|>--- conflicted
+++ resolved
@@ -36,7 +36,6 @@
 
 ```js
 {
-<<<<<<< HEAD
    helpers: {
      WebDriverIO : {
        browser: "chrome",
@@ -45,19 +44,7 @@
        timeouts: {
          script: 60000,
          page load: 10000,
-         implicit : 5000
-=======
-   "helpers": {
-     "WebDriverIO" : {
-       "browser": "chrome",
-       "restart": false,
-       "windowSize": "maximize",
-       "timeouts": {
-         "script": 60000,
-         "page load": 10000,
-         "implicit" : 5000
->>>>>>> f174dd7f
-       }
+         implicit : 5000       }
      }
    }
 }
@@ -1040,4 +1027,4 @@
 **Parameters**
 
 -   `fn`  
--   `sec` +-   `sec`